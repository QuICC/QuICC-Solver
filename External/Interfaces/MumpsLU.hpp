--- conflicted
+++ resolved
@@ -13,13 +13,10 @@
 #include <smumps_c.h>
 #include <zmumps_c.h>
 
-<<<<<<< HEAD
-=======
 #include "Eigen/SparseCore"
 #include "Eigen/src/Core/util/DisableStupidWarnings.h"
 #include "Eigen/src/misc/Solve.h"
 #include "Eigen/src/misc/SparseSolve.h"
->>>>>>> 04a1d2f5
 #include "Environment/MpiTypes.hpp"
 #include "QuICC/Profiler/ProfilerMacro.h"
 
@@ -27,78 +24,6 @@
 
 #define MUMPS_FORTRAN_COMM -987654
 
-<<<<<<< HEAD
-   template <typename TMatrixType> class MumpsStrucType;
-   template <typename TScalar> class MumpsScalarType
-   {
-      public:
-         typedef TScalar ScalarType;
-   };
-   template <> class MumpsScalarType<std::complex<float> >
-   {
-      public:
-         typedef mumps_complex ScalarType;
-   };
-   template <> class MumpsScalarType<std::complex<double> >
-   {
-      public:
-         typedef mumps_double_complex ScalarType;
-   };
-
-   #define DECL_MUMPS(PREFIX,UPREFIX,KEYTYPE)		                                             \
-      template <> class MumpsStrucType<KEYTYPE>                                                 \
-      {                                                                                         \
-         public:                                                                                \
-            typedef UPREFIX##MUMPS_STRUC_C StrucType;                                           \
-      };                                                                                        \
-      extern "C" {                                                                              \
-         extern void PREFIX##mumps_c(MumpsStrucType<KEYTYPE>::StrucType * idptr);               \
-      }                                                                                         \
-      inline void MumpsLU_mumps(MumpsStrucType<KEYTYPE>::StrucType * idptr, KEYTYPE)            \
-      {                                                                                         \
-         PREFIX##mumps_c(idptr);                                                                \
-      }                                                                                         \
-
-   DECL_MUMPS(s,S,float)
-   DECL_MUMPS(c,C,std::complex<float>)
-   DECL_MUMPS(d,D,double)
-   DECL_MUMPS(z,Z,std::complex<double>)
-
-   inline float MumpsLU_convert(const float val) {return val;};
-   inline double MumpsLU_convert(const double val) {return val;};
-   inline mumps_complex MumpsLU_convert(const std::complex<float> val) {return (mumps_complex){.r = val.real(), .i = val.imag()};};
-   inline mumps_double_complex MumpsLU_convert(const std::complex<double> val) {return (mumps_double_complex){.r = val.real(), .i = val.imag()};};
-   inline std::complex<float> MumpsLU_convert(const mumps_complex val) {return std::complex<float>(val.r, val.i);};
-   inline std::complex<double> MumpsLU_convert(const mumps_double_complex val) {return std::complex<double>(val.r, val.i);};
-
-   template <typename TMatrixType>
-   class MumpsLU: internal::noncopyable
-   {
-      public:
-         typedef TMatrixType MatrixType;
-         typedef typename MatrixType::Scalar Scalar;
-         typedef typename MatrixType::RealScalar RealScalar;
-         typedef typename MatrixType::Index Index;
-         typedef Matrix<Scalar,Dynamic,1> Vector;
-         typedef Matrix<int, 1, MatrixType::ColsAtCompileTime> IntRowVectorType;
-         typedef Matrix<int, MatrixType::RowsAtCompileTime, 1> IntColVectorType;
-         typedef typename MumpsScalarType<Scalar>::ScalarType MumpsScalar;
-         typedef SparseMatrix<Scalar,RowMajor,int> MumpsMatrixType;
-
-      public:
-
-         MumpsLU(MPI_Comm comm)
-         {
-            m_comm = comm;
-            init();
-         }
-
-         MumpsLU()
-         {
-            setSingleComm();
-            init();
-         }
-=======
 template <typename TMatrixType> class MumpsStrucType;
 template <typename TScalar> class MumpsScalarType
 {
@@ -115,7 +40,6 @@
 public:
    typedef mumps_double_complex ScalarType;
 };
->>>>>>> 04a1d2f5
 
 #define DECL_MUMPS(PREFIX, UPREFIX, KEYTYPE)                                   \
    template <> class MumpsStrucType<KEYTYPE>                                   \
@@ -244,22 +168,10 @@
       m_id.icntl[10 - 1] = iterations;
    }
 
-<<<<<<< HEAD
-         /** Computes the sparse LU decomposition of \a matrix
-          *  Note that the matrix should be column-major, and in compressed format for best performance.
-          *  \sa SparseMatrix::makeCompressed().
-          */
-         void compute(const MatrixType& matrix)
-         {
-            analyzePattern(matrix);
-            factorize(matrix);
-         }
-=======
    inline void setMemoryRelaxation(const int percent)
    {
       m_id.icntl[14 - 1] = percent;
    }
->>>>>>> 04a1d2f5
 
    inline int getMaxMemory()
    {
@@ -523,29 +435,9 @@
          // Also allocate memory for rhs on host, assumes single rhs
          if (m_isHost)
          {
-<<<<<<< HEAD
-            const Scalar* pRhs;
-
-            #ifdef QUICC_MPI
-            if(m_isParallel)
-            {
-               DetailedProfilerMacro_start(QuICC::ProfilerMacro::TSTEPMPI);
-               mTmp.resize(m_id.lrhs, m_id.nrhs);
-               MPI_Reduce(const_cast<Scalar*>(pData), mTmp.data(), m_id.nrhs*m_id.lrhs, QuICC::Environment::MpiTypes::type<Scalar>(), MPI_SUM, 0, m_comm);
-               pRhs = mTmp.data();
-               DetailedProfilerMacro_stop(QuICC::ProfilerMacro::TSTEPMPI);
-            } else
-            {
-               pRhs = pData;
-            }
-            #else
-               pRhs = pData;
-            #endif //QUICC_MPI
-=======
             m_id.rhs = (MumpsScalar*)malloc(sizeof(MumpsScalar) * m_id.n);
             m_nrhsMem = 1;
          }
->>>>>>> 04a1d2f5
 
          for (int k = 0; k < mat.outerSize(); ++k)
          {
@@ -603,20 +495,9 @@
          int nK = m_id.nrhs * m_id.lrhs;
          MumpsScalar* pVal = m_id.rhs;
 
-<<<<<<< HEAD
-            #ifdef QUICC_MPI
-            if(m_isParallel)
-            {
-               DetailedProfilerMacro_start(QuICC::ProfilerMacro::TSTEPMPI);
-               MPI_Bcast(pData, nK, QuICC::Environment::MpiTypes::type<Scalar>(), 0, m_comm);
-               DetailedProfilerMacro_stop(QuICC::ProfilerMacro::TSTEPMPI);
-            }
-            #endif //QUICC_MPI
-=======
          for (int k = 0; k < nK; ++pRhs, ++pVal, ++k)
          {
             *pVal = MumpsLU_convert(*pRhs);
->>>>>>> 04a1d2f5
          }
       }
    }
