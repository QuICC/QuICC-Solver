# CMake setup for Common component
set(QUICC_CURRENT_COMPONENT_DIR Components/Common)
# This library has a non-conventional setup to isolate kokkos
# compilation.
# It can be improved by splitting the components in common
set(QUICC_CURRENT_COMPONENT_LIB ${QUICC_COMMON_COMPONENT_LIB})

# Set library sources visibility
set(QUICC_CMAKE_SRC_VISIBILITY PRIVATE)

include(cmake.d/setup/RegisterArithmetics.cmake)
include(cmake.d/setup/RegisterModelOperator.cmake)
include(cmake.d/setup/RegisterModelOperatorBoundary.cmake)
include(cmake.d/setup/RegisterNonDimensional.cmake)
include(cmake.d/setup/RegisterPhysicalNames.cmake)
include(cmake.d/setup/RegisterPseudospectralTag.cmake)
include(cmake.d/setup/RegisterRuntimeStatus.cmake)
include(cmake.d/setup/RegisterSolveTiming.cmake)

# Create component library
add_library(${QUICC_CURRENT_COMPONENT_LIB} "")
set_target_properties(${QUICC_CURRENT_COMPONENT_LIB} PROPERTIES LINKER_LANGUAGE CXX)
target_include_directories(${QUICC_CURRENT_COMPONENT_LIB}
  PUBLIC
    "$<BUILD_INTERFACE:${CMAKE_CURRENT_SOURCE_DIR}/include>"
    "$<BUILD_INTERFACE:${PROJECT_BINARY_DIR}/include>"
    "$<INSTALL_INTERFACE:${CMAKE_INSTALL_INCLUDEDIR}>"  )

target_link_libraries("${QUICC_CURRENT_COMPONENT_LIB}"
  QuICC::Types
<<<<<<< HEAD
  # QuICC::Environment
=======
>>>>>>> a9aa3141
  QuICC::Profiling::Timers
)

# Eigen
if(TARGET Eigen3::Eigen)
  target_link_libraries("${QUICC_CURRENT_COMPONENT_LIB}" Eigen3::Eigen)
endif()

# UMFPACK
if(TARGET UMFPACK::UMFPACK)
  target_link_libraries("${QUICC_CURRENT_COMPONENT_LIB}" UMFPACK::UMFPACK)
endif()

# Add source directory
add_subdirectory(src)

# Alias
add_library(QuICC::Common ALIAS ${QUICC_CURRENT_COMPONENT_LIB})

# Teststuite
include(cmake.d/setup/TestSuite.cmake)

# Export
quicc_export_target(${QUICC_CURRENT_COMPONENT_LIB}
  COMPONENT Common
  DIRECTORIES
    ${CMAKE_CURRENT_SOURCE_DIR}/include/QuICC
    )<|MERGE_RESOLUTION|>--- conflicted
+++ resolved
@@ -28,10 +28,6 @@
 
 target_link_libraries("${QUICC_CURRENT_COMPONENT_LIB}"
   QuICC::Types
-<<<<<<< HEAD
-  # QuICC::Environment
-=======
->>>>>>> a9aa3141
   QuICC::Profiling::Timers
 )
 
