--- conflicted
+++ resolved
@@ -73,35 +73,6 @@
                                             AttOut>& mods,
    const View::View<double, AttIn>& phys)
 {
-<<<<<<< HEAD
-    using namespace QuICC::View;
-    if(_plan == nullptr)
-    {
-        Profiler::RegionFixture<5> fix("Fftw::FftOp::initFft-RtoC");
-        int columns = 0;
-        if constexpr(std::is_same_v<AttIn, dense2D>)
-        {
-            assert(std::floor(phys.dims()[0]/2) + 1 == mods.dims()[0]);
-            assert(phys.dims()[1] == mods.dims()[1]);
-            columns = phys.dims()[1];
-        }
-        else if constexpr(std::is_same_v<AttIn, DCCSC3D>)
-        {
-            assert(std::floor(phys.dims()[0]/2) + 1 == mods.lds());
-            assert(phys.indices()[1].size() == mods.indices()[1].size());
-            columns = phys.indices()[1].size();
-        }
-        else
-        {
-            throw std::logic_error("Not implemented yet.");
-        }
-        _plan = details::setPlanRtoC(phys.dims()[0], columns);
-    }
-    Profiler::RegionFixture<5> fix("Fftw::FftOp::applyFft-RtoC");
-    fftw_execute_dft_r2c(static_cast<fftw_plan>(_plan),
-        const_cast<double* >(phys.data()),
-        reinterpret_cast<fftw_complex* >(mods.data()));
-=======
    using namespace QuICC::View;
    if (_plan == nullptr)
    {
@@ -129,7 +100,6 @@
    fftw_execute_dft_r2c(static_cast<fftw_plan>(_plan),
       const_cast<double*>(phys.data()),
       reinterpret_cast<fftw_complex*>(mods.data()));
->>>>>>> 04a1d2f5
 }
 
 // Explicit instantiations
