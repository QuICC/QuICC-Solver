--- conflicted
+++ resolved
@@ -63,39 +63,6 @@
                                             AttOut>& mods,
    const View::View<double, AttIn>& phys)
 {
-<<<<<<< HEAD
-    using namespace QuICC::View;
-    if(_plan == nullptr)
-    {
-        Profiler::RegionFixture<5> fix("FftOp::initFft");
-        int columns = 0;
-        if constexpr(std::is_same_v<AttIn, dense2D>)
-        {
-            assert(std::floor(phys.dims()[0]/2) + 1 == mods.dims()[0]);
-            assert(phys.dims()[1] == mods.dims()[1]);
-            columns = phys.dims()[1];
-        }
-        else if constexpr(std::is_same_v<AttIn, DCCSC3D>)
-        {
-            assert(std::floor(phys.dims()[0]/2) + 1 == mods.lds());
-            assert(phys.indices()[1].size() == mods.indices()[1].size());
-            columns = phys.indices()[1].size();
-        }
-        else
-        {
-            throw std::logic_error("Not implemented yet.");
-        }
-        _plan = details::setPlanRtoC(phys.dims()[0], columns);
-    }
-    Profiler::RegionFixture<5> fix("FftOp::applyFft");
-    auto err = cufftExecD2Z(*static_cast<cufftHandle*>(_plan),
-        phys.data(),
-        reinterpret_cast<cufftDoubleComplex*>(mods.data()));
-    if(err != CUFFT_SUCCESS)
-    {
-        throw  std::logic_error("CuFFT execute failed! error code: "+std::to_string(err) );
-    }
-=======
    using namespace QuICC::View;
    if (_plan == nullptr)
    {
@@ -127,7 +94,6 @@
       throw std::logic_error(
          "CuFFT execute failed! error code: " + std::to_string(err));
    }
->>>>>>> 04a1d2f5
 }
 
 // Explicit instantiations
