/**
 * @file FftRtoC.cpp
 * @brief VkFft Real to Complex backend
 */

// External includes
//
#include <vkFFT.h>

// Project includes
//
#include "Fft.hpp"
#include "Fft/FftTypes.hpp"
#include "Profiler/Interface.hpp"

namespace QuICC {
namespace Fft {
namespace VkFft {

template <class AttIn, class AttOut>
FftOp<View::View<std::complex<double>, AttOut>,
   View::View<double, AttIn>>::~FftOp()
{
   // Destroy plan
   if (_plan != nullptr)
   {
      free(((VkFFTApplication*)_plan)->configuration.device);
      deleteVkFFT((VkFFTApplication*)_plan);
      delete static_cast<VkFFTApplication*>(_plan);
      _plan = nullptr;
   }
}

namespace details {
VkFFTApplication* setPlanRtoC(const int fwdSize, const int blockSize)
{
   // Create the real to complex plan
   VkFFTApplication* plan = new VkFFTApplication();

   VkFFTConfiguration configuration = VKFFT_ZERO_INIT;
   configuration.FFTdim = 1;

   FILE* kernelCache;
   uint64_t str_len;
   char fname[500];
#ifdef VKFFT_USE_DOUBLEDOUBLE_FP128
   sprintf(fname, "%s/VkFFT_%d_%d_%d_r2c_qddp", VKFFT_KERNELS_DIR,
      VkFFTGetVersion(), fwdSize, blockSize);
#else
   sprintf(fname, "%s/VkFFT_%d_%d_%d_r2c_dp", VKFFT_KERNELS_DIR,
      VkFFTGetVersion(), fwdSize, blockSize);
#endif
   kernelCache = fopen(fname, "rb");
   if (kernelCache != 0)
   {
      fseek(kernelCache, 0, SEEK_END);
      str_len = ftell(kernelCache);
      fseek(kernelCache, 0, SEEK_SET);
      if (str_len < 10)
      {
         configuration.saveApplicationToString = 0;
         fclose(kernelCache);
      }
      else
      {
         configuration.loadApplicationFromString = 1;
         configuration.loadApplicationString = malloc(str_len);
         fread(configuration.loadApplicationString, str_len, 1, kernelCache);
         fclose(kernelCache);
      }
   }
   else
   {
      configuration.saveApplicationToString = 1;
   }

   configuration.size[0] = fwdSize;
   configuration.numberBatches = blockSize;
#ifdef VKFFT_USE_DOUBLEDOUBLE_FP128
   configuration.quadDoubleDoublePrecisionDoubleMemory = 1;
#else
   configuration.doublePrecision = 1;
#endif
   configuration.isInputFormatted = 1;
   configuration.performR2C = 1;
   configuration.makeForwardPlanOnly = 1;

   CUresult err = CUDA_SUCCESS;
   err = cuInit(0);
   if (err != CUDA_SUCCESS)
   {
      throw std::logic_error("CUDA failed! error code: " + std::to_string(err));
   }
   configuration.device = (CUdevice*)calloc(1, sizeof(CUdevice));
   err = cuDeviceGet(configuration.device,
      0); // need to fix id for multi-GPU/node systems
   if (err != CUDA_SUCCESS)
   {
      throw std::logic_error("CUDA failed! error code: " + std::to_string(err));
   }
   VkFFTResult resFFT = initializeVkFFT(plan, configuration);

   if (configuration.loadApplicationFromString)
   {
      free(configuration.loadApplicationString);
   }

   if (configuration.saveApplicationToString)
   {
      kernelCache = fopen(fname, "wb");
      fwrite(plan->saveApplicationString, plan->applicationStringSize, 1,
         kernelCache);
      fclose(kernelCache);
   }

   if (resFFT != VKFFT_SUCCESS)
   {
      std::string str(getVkFFTErrorString(resFFT));
      throw std::logic_error("VkFFT plan failed! error code: " + str);
   }
   return plan;
}
} // namespace details

template <class AttIn, class AttOut>
void FftOp<View::View<std::complex<double>, AttOut>,
   View::View<double, AttIn>>::applyImpl(View::View<std::complex<double>,
                                            AttOut>& mods,
   const View::View<double, AttIn>& phys)
{
<<<<<<< HEAD
    assert(std::floor(phys.dims()[0]/2) + 1 == mods.dims()[0]);
    using namespace QuICC::View;
    if(_plan == nullptr)
    {
        Profiler::RegionFixture<5> fix("FftOp::initFft");
        int columns = 0;
        if constexpr(std::is_same_v<AttIn, dense2D>)
        {
            assert(std::floor(phys.dims()[0]/2) + 1 == mods.dims()[0]);
            assert(phys.dims()[1] == mods.dims()[1]);
            columns = phys.dims()[1];
        }
        else if constexpr(std::is_same_v<AttIn, DCCSC3D>)
        {
            assert(std::floor(phys.dims()[0]/2) + 1 == mods.lds());
            assert(phys.indices()[1].size() == mods.indices()[1].size());
            columns = phys.indices()[1].size();
        }
        else
        {
            throw std::logic_error("Not implemented yet.");
        }
        _plan = details::setPlanRtoC(phys.dims()[0], columns);
    }
    Profiler::RegionFixture<5> fix("FftOp::applyFft");
    VkFFTLaunchParams launchParams = VKFFT_ZERO_INIT;
    void* inputData = phys.data();
    void* outputData = mods.data();
    launchParams.inputBuffer = &inputData;
    launchParams.buffer = &outputData;
    VkFFTResult resFFT = VkFFTAppend((VkFFTApplication*)_plan, -1, &launchParams);
    if(resFFT != VKFFT_SUCCESS)
    {
        std::string str(getVkFFTErrorString(resFFT));
        throw  std::logic_error("VkFFT execute failed! error code: "+str );
    }
=======
   assert(std::floor(phys.dims()[0] / 2) + 1 == mods.dims()[0]);
   using namespace QuICC::View;
   if (_plan == nullptr)
   {
      Profiler::RegionFixture<5> fix("FftOp::initFft");
      int columns = 0;
      if constexpr (std::is_same_v<AttIn, dense2D>)
      {
         assert(std::floor(phys.dims()[0] / 2) + 1 == mods.dims()[0]);
         assert(phys.dims()[1] == mods.dims()[1]);
         columns = phys.dims()[1];
      }
      else if constexpr (std::is_same_v<AttIn, DCCSC3D>)
      {
         assert(std::floor(phys.dims()[0] / 2) + 1 == mods.lds());
         assert(phys.indices()[1].size() == mods.indices()[1].size());
         columns = phys.indices()[1].size();
      }
      else
      {
         throw std::logic_error("Not implemented yet.");
      }
      _plan = details::setPlanRtoC(phys.dims()[0], columns);
   }
   Profiler::RegionFixture<5> fix("FftOp::applyFft");
   VkFFTLaunchParams launchParams = VKFFT_ZERO_INIT;
   void* inputData = phys.data();
   void* outputData = mods.data();
   launchParams.inputBuffer = &inputData;
   launchParams.buffer = &outputData;
   VkFFTResult resFFT =
      VkFFTAppend((VkFFTApplication*)_plan, -1, &launchParams);
   if (resFFT != VKFFT_SUCCESS)
   {
      std::string str(getVkFFTErrorString(resFFT));
      throw std::logic_error("VkFFT execute failed! error code: " + str);
   }
>>>>>>> 04a1d2f5
}

// Explicit instantiations
template class FftOp<CmodsDense2D_t, RphysDense2D_t>;
template class FftOp<CmodsDCCSC3D_t, RphysDCCSC3D_t>;


} // namespace VkFft
} // namespace Fft
} // namespace QuICC<|MERGE_RESOLUTION|>--- conflicted
+++ resolved
@@ -128,44 +128,6 @@
                                             AttOut>& mods,
    const View::View<double, AttIn>& phys)
 {
-<<<<<<< HEAD
-    assert(std::floor(phys.dims()[0]/2) + 1 == mods.dims()[0]);
-    using namespace QuICC::View;
-    if(_plan == nullptr)
-    {
-        Profiler::RegionFixture<5> fix("FftOp::initFft");
-        int columns = 0;
-        if constexpr(std::is_same_v<AttIn, dense2D>)
-        {
-            assert(std::floor(phys.dims()[0]/2) + 1 == mods.dims()[0]);
-            assert(phys.dims()[1] == mods.dims()[1]);
-            columns = phys.dims()[1];
-        }
-        else if constexpr(std::is_same_v<AttIn, DCCSC3D>)
-        {
-            assert(std::floor(phys.dims()[0]/2) + 1 == mods.lds());
-            assert(phys.indices()[1].size() == mods.indices()[1].size());
-            columns = phys.indices()[1].size();
-        }
-        else
-        {
-            throw std::logic_error("Not implemented yet.");
-        }
-        _plan = details::setPlanRtoC(phys.dims()[0], columns);
-    }
-    Profiler::RegionFixture<5> fix("FftOp::applyFft");
-    VkFFTLaunchParams launchParams = VKFFT_ZERO_INIT;
-    void* inputData = phys.data();
-    void* outputData = mods.data();
-    launchParams.inputBuffer = &inputData;
-    launchParams.buffer = &outputData;
-    VkFFTResult resFFT = VkFFTAppend((VkFFTApplication*)_plan, -1, &launchParams);
-    if(resFFT != VKFFT_SUCCESS)
-    {
-        std::string str(getVkFFTErrorString(resFFT));
-        throw  std::logic_error("VkFFT execute failed! error code: "+str );
-    }
-=======
    assert(std::floor(phys.dims()[0] / 2) + 1 == mods.dims()[0]);
    using namespace QuICC::View;
    if (_plan == nullptr)
@@ -203,7 +165,6 @@
       std::string str(getVkFFTErrorString(resFFT));
       throw std::logic_error("VkFFT execute failed! error code: " + str);
    }
->>>>>>> 04a1d2f5
 }
 
 // Explicit instantiations
