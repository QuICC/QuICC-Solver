/**
 * @file Mpi.hpp
 * @brief Implementation of the MPI environment
 */

#ifdef QUICC_MPI
#ifndef QUICC_ENVIRONMENT_MPI_HPP
#define QUICC_ENVIRONMENT_MPI_HPP

// System includes
//
#include <map>
#include <mpi.h>
#include <vector>

// External includes
//

// Project includes
//
#include "Environment/IEnvironment.hpp"

namespace QuICC {

namespace Environment {

/**
 * @brief This class defines the framework for an MPI Parallel code
 */
class Mpi : public IEnvironment
{
public:
   /**
    * @name Enum for different sub communicators
    */
   enum SubCommId
   {
<<<<<<< HEAD
      public:
         /**
          * @name Enum for different sub communicators
          */
         enum SubCommId {
            /// Spectral space CPUs
            SPECTRAL,
         };

         /**
          * @brief Constructor
          */
         Mpi();

         /**
          * @brief Destructor
          */
         ~Mpi();

         using IEnvironment::id;

         /**
          * @brief Get rank in sub-communicator
          */
         int id(const std::size_t id) const final;

         using IEnvironment::size;

         /**
          * @brief Get size of sub-communicator
          */
         int size(const std::size_t id) const final;

         /**
          * @brief Setup the environment
          */
         void setup(const int size) final;

         /**
          * @brief Synchronise
          */
         void synchronize() final;

         /**
          * @brief Synchronize sub-communicator
          */
         void synchronize(const std::size_t id) const final;

         /**
          * @brief Check error code for success
          */
         void check(const int ierr, const int code) final;

         /**
          * @brief Check error code for success
          */
         void check(const int ierr, const std::string code) final;

         /**
          * @brief Abort with error code
          */
         void abort(const int code) const final;

         /**
          * @brief Abort with message
          */
         void abort(const std::string msg) const final;

         /**
          * @brief Add CPU group IDs
          */
         void addCommunicator(const std::size_t id, const std::vector<int>& ids) final;

         /**
          * @brief Get WORLD ranks in sub-communicator group
          */
         const std::vector<int>& groupIds(const std::size_t id) const final;

         /**
          * @brief Get MPI sub-communicator
          */
         CommType comm(const std::size_t id) const final;

      protected:

      private:
         /**
          * @brief Check MPI sub-communicator
          */
         void checkCommunicator(const std::size_t id) const;

         /**
          * @brief setup gdb hook
          * By setting the enviroment variable `QUICC_GDB_HOOK` to
          * a non-negative integer value, that process will print
          * its PID, wait here.
          * To exit the waiting loop one needs to set the local var
          * wait = false.
          */
         void gdbHook();

         /**
          * @brief size of the communicator
          */
         static int mCommSize;

         /**
          * @brief Local CPU rank in transform group
          */
         std::map<std::size_t,int> mGroupId;

         /**
          * @brief IDs of the CPUs in transform communication groups
          */
         std::map<std::size_t,std::vector<int> > mWorldIds;

         /**
          * @brief MPI communicators of the CPUs in transform communication groups
          */
         std::map<std::size_t,MPI_Comm> mComms;
=======
      /// Spectral space CPUs
      SPECTRAL,
>>>>>>> 04a1d2f5
   };

   /**
    * @brief Constructor
    */
   Mpi();

   /**
    * @brief Destructor
    */
   ~Mpi();

   using IEnvironment::id;

   /**
    * @brief Get rank in sub-communicator
    */
   int id(const std::size_t id) const final;

   using IEnvironment::size;

   /**
    * @brief Get size of sub-communicator
    */
   int size(const std::size_t id) const final;

   /**
    * @brief Setup the environment
    */
   void setup(const int size) final;

   /**
    * @brief Synchronise
    */
   void synchronize() final;

   /**
    * @brief Synchronize sub-communicator
    */
   void synchronize(const std::size_t id) const final;

   /**
    * @brief Check error code for success
    */
   void check(const int ierr, const int code) final;

   /**
    * @brief Check error code for success
    */
   void check(const int ierr, const std::string code) final;

   /**
    * @brief Abort with error code
    */
   void abort(const int code) const final;

   /**
    * @brief Abort with message
    */
   void abort(const std::string msg) const final;

   /**
    * @brief Add CPU group IDs
    */
   void addCommunicator(const std::size_t id,
      const std::vector<int>& ids) final;

   /**
    * @brief Get WORLD ranks in sub-communicator group
    */
   const std::vector<int>& groupIds(const std::size_t id) const final;

   /**
    * @brief Get MPI sub-communicator
    */
   CommType comm(const std::size_t id) const final;

protected:
private:
   /**
    * @brief Check MPI sub-communicator
    */
   void checkCommunicator(const std::size_t id) const;

   /**
    * @brief setup gdb hook
    * By setting the enviroment variable `QUICC_GDB_HOOK` to
    * a non-negative integer value, that process will print
    * its PID, wait here.
    * To exit the waiting loop one needs to set the local var
    * wait = false.
    */
   void gdbHook();

   /**
    * @brief size of the communicator
    */
   static int mCommSize;

   /**
    * @brief Local CPU rank in transform group
    */
   std::map<std::size_t, int> mGroupId;

   /**
    * @brief IDs of the CPUs in transform communication groups
    */
   std::map<std::size_t, std::vector<int>> mWorldIds;

   /**
    * @brief MPI communicators of the CPUs in transform communication groups
    */
   std::map<std::size_t, MPI_Comm> mComms;
};

} // namespace Environment
} // namespace QuICC

#endif // QUICC_ENVIRONMENT_MPI_HPP
#endif // QUICC_MPI<|MERGE_RESOLUTION|>--- conflicted
+++ resolved
@@ -35,131 +35,8 @@
     */
    enum SubCommId
    {
-<<<<<<< HEAD
-      public:
-         /**
-          * @name Enum for different sub communicators
-          */
-         enum SubCommId {
-            /// Spectral space CPUs
-            SPECTRAL,
-         };
-
-         /**
-          * @brief Constructor
-          */
-         Mpi();
-
-         /**
-          * @brief Destructor
-          */
-         ~Mpi();
-
-         using IEnvironment::id;
-
-         /**
-          * @brief Get rank in sub-communicator
-          */
-         int id(const std::size_t id) const final;
-
-         using IEnvironment::size;
-
-         /**
-          * @brief Get size of sub-communicator
-          */
-         int size(const std::size_t id) const final;
-
-         /**
-          * @brief Setup the environment
-          */
-         void setup(const int size) final;
-
-         /**
-          * @brief Synchronise
-          */
-         void synchronize() final;
-
-         /**
-          * @brief Synchronize sub-communicator
-          */
-         void synchronize(const std::size_t id) const final;
-
-         /**
-          * @brief Check error code for success
-          */
-         void check(const int ierr, const int code) final;
-
-         /**
-          * @brief Check error code for success
-          */
-         void check(const int ierr, const std::string code) final;
-
-         /**
-          * @brief Abort with error code
-          */
-         void abort(const int code) const final;
-
-         /**
-          * @brief Abort with message
-          */
-         void abort(const std::string msg) const final;
-
-         /**
-          * @brief Add CPU group IDs
-          */
-         void addCommunicator(const std::size_t id, const std::vector<int>& ids) final;
-
-         /**
-          * @brief Get WORLD ranks in sub-communicator group
-          */
-         const std::vector<int>& groupIds(const std::size_t id) const final;
-
-         /**
-          * @brief Get MPI sub-communicator
-          */
-         CommType comm(const std::size_t id) const final;
-
-      protected:
-
-      private:
-         /**
-          * @brief Check MPI sub-communicator
-          */
-         void checkCommunicator(const std::size_t id) const;
-
-         /**
-          * @brief setup gdb hook
-          * By setting the enviroment variable `QUICC_GDB_HOOK` to
-          * a non-negative integer value, that process will print
-          * its PID, wait here.
-          * To exit the waiting loop one needs to set the local var
-          * wait = false.
-          */
-         void gdbHook();
-
-         /**
-          * @brief size of the communicator
-          */
-         static int mCommSize;
-
-         /**
-          * @brief Local CPU rank in transform group
-          */
-         std::map<std::size_t,int> mGroupId;
-
-         /**
-          * @brief IDs of the CPUs in transform communication groups
-          */
-         std::map<std::size_t,std::vector<int> > mWorldIds;
-
-         /**
-          * @brief MPI communicators of the CPUs in transform communication groups
-          */
-         std::map<std::size_t,MPI_Comm> mComms;
-=======
       /// Spectral space CPUs
       SPECTRAL,
->>>>>>> 04a1d2f5
    };
 
    /**
