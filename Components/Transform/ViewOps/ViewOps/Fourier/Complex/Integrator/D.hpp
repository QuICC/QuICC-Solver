/**
 * @file D.hpp
 * @brief Complex Integrator diff operator
 */
#pragma once

// External includes
//
#include <memory>

// Project includes
//
#include "Operator/Unary.hpp"
#include "Profiler/Interface.hpp"

namespace QuICC {
namespace Transform {
namespace Fourier {
/// @brief namespace for complex operators
namespace Complex {
/// @brief namespace for complex Integrators (physical to modal space)
namespace Integrator {

using namespace QuICC::Operator;

/// @brief This class implements a Fourier differentiation and projection
/// @tparam Tout output modal space type
/// @tparam Tin input physical type
/// @tparam FftBackend  type of FFT operator
/// @tparam DiffBackend type of operator
/// @tparam DiffBackend2 type of operator
/// second optional stage needed for Df1InvLapl2D
<<<<<<< HEAD
template<class Tout, class Tin, class FftBackend, class DiffBackend, class DiffBackend2 = void>
class DOp : public UnaryBaseOp<DOp<Tout, Tin, FftBackend, DiffBackend, DiffBackend2>, Tout, Tin> {
=======
template <class Tout, class Tin, class FftBackend, class DiffBackend,
   class DiffBackend2 = void>
class DOp
    : public UnaryBaseOp<DOp<Tout, Tin, FftBackend, DiffBackend, DiffBackend2>,
         Tout, Tin>
{
>>>>>>> e3cb1098
public:
   /// @brief Type of scale parameter, i.e. float 32/64 bits
   using ScaleType = typename Tout::ScalarType::value_type;
   /// @brief Constructor with user defined scaling factor
   /// @param scale
   DOp(ScaleType scale);
   /// @brief Default constructor
   DOp();
   /// @brief dtor
   ~DOp() = default;

private:
   /// @brief action implementation that does not overwrite the input
   /// @param out differentiatied modes
   /// @param in input physical space coefficient
   void applyImpl(Tout& out, const Tin& in);
   /// @brief pointer to FFT operator
   std::unique_ptr<UnaryOp<Tout, Tin>> mFft;
   /// @brief pointer to differentiation operator
   std::unique_ptr<UnaryOp<Tout, Tout>> mDiff;
   /// @brief pointer to differentiation operator, second step
   std::unique_ptr<UnaryOp<Tout, Tout>> mDiff2;
   /// @brief Give access to base class
   friend UnaryBaseOp<DOp<Tout, Tin, FftBackend, DiffBackend, DiffBackend2>,
      Tout, Tin>;
};

template <class Tout, class Tin, class FftBackend, class DiffBackend,
   class DiffBackend2>
DOp<Tout, Tin, FftBackend, DiffBackend, DiffBackend2>::DOp(ScaleType scale) :
    mFft(std::make_unique<FftBackend>()),
    mDiff(std::make_unique<DiffBackend>(scale))
{
   if constexpr (!std::is_same_v<DiffBackend2, void>)
   {
      mDiff2 = std::make_unique<DiffBackend2>(scale);
   }
}

template <class Tout, class Tin, class FftBackend, class DiffBackend,
   class DiffBackend2>
DOp<Tout, Tin, FftBackend, DiffBackend, DiffBackend2>::DOp() :
    mFft(std::make_unique<FftBackend>()), mDiff(std::make_unique<DiffBackend>())
{
   if constexpr (!std::is_same_v<DiffBackend2, void>)
   {
      mDiff2 = std::make_unique<DiffBackend2>();
   }
}


template <class Tout, class Tin, class FftBackend, class DiffBackend,
   class DiffBackend2>
void DOp<Tout, Tin, FftBackend, DiffBackend, DiffBackend2>::applyImpl(Tout& out,
   const Tin& in)
{
   Profiler::RegionFixture<4> fix("DOp::applyImpl");

   // FFT
   mFft->apply(out, in);

   // differentiate in place
   mDiff->apply(out, out);

   // second optional stage needed for Df1InvLapl2D
   if constexpr (!std::is_same_v<DiffBackend2, void>)
   {
      mDiff2->apply(out, out);
   }
}

} // namespace Integrator
} // namespace Complex
} // namespace Fourier
} // namespace Transform
} // namespace QuICC<|MERGE_RESOLUTION|>--- conflicted
+++ resolved
@@ -30,17 +30,12 @@
 /// @tparam DiffBackend type of operator
 /// @tparam DiffBackend2 type of operator
 /// second optional stage needed for Df1InvLapl2D
-<<<<<<< HEAD
-template<class Tout, class Tin, class FftBackend, class DiffBackend, class DiffBackend2 = void>
-class DOp : public UnaryBaseOp<DOp<Tout, Tin, FftBackend, DiffBackend, DiffBackend2>, Tout, Tin> {
-=======
 template <class Tout, class Tin, class FftBackend, class DiffBackend,
    class DiffBackend2 = void>
 class DOp
     : public UnaryBaseOp<DOp<Tout, Tin, FftBackend, DiffBackend, DiffBackend2>,
          Tout, Tin>
 {
->>>>>>> e3cb1098
 public:
    /// @brief Type of scale parameter, i.e. float 32/64 bits
    using ScaleType = typename Tout::ScalarType::value_type;
