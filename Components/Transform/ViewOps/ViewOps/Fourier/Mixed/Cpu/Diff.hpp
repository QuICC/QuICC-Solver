--- conflicted
+++ resolved
@@ -17,12 +17,8 @@
 namespace Transform {
 /// @brief namespace for Fourier based operators
 namespace Fourier {
-<<<<<<< HEAD
-/// @brief namespace for Mixed Fourier operators (i.e. real to complex and complex to real)
-=======
 /// @brief namespace for Mixed Fourier operators (i.e. real to complex and
 /// complex to real)
->>>>>>> e3cb1098
 namespace Mixed {
 /// @brief Cpu backend namespace
 namespace Cpu {
