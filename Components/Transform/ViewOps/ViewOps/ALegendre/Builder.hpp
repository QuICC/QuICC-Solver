/**
 * @file Builder.hpp
 * @brief Generic Associated Legendre operator builder
 */

#pragma once

// System includes
//
#include <Eigen/Core>

// Project includes
//
#include "QuICC/Polynomial/ALegendre/Evaluator/OuterProduct.hpp"
#include "QuICC/Polynomial/ALegendre/Evaluator/Set.hpp"
#include "Std/Span.hpp"
#include "ViewOps/ALegendre/TypeTraits.hpp"
#include "ViewOps/ViewMemoryUtils.hpp"

namespace QuICC {
namespace Transform {
namespace ALegendre {

using QuICC::Patch::std::span;

/// @brief Wrapper for Eigen vector
/// @tparam T
template <class T> using Evector = Eigen::Matrix<T, Eigen::Dynamic, 1>;


/// @brief Generic AL builder operator
/// @tparam Tview  type View of the operator
/// @tparam TPolyBuilder Polynomial builder
/// @tparam Tdata type of the computation (needed for MP)
/// @param opView operator view to be set by the builder
/// @param grid
/// @param weights
/// @param scaling
template <class Tview, class TPolyBuilder, class Tdata>
void builder(Tview opView, const Evector<Tdata>& grid,
   const Evector<Tdata>& weights, Evector<typename Tview::ScalarType>& scaling)
{
<<<<<<< HEAD
    using IndexType = typename Tview::IndexType;

    // L - harmonic degree index
    IndexType metaIdx;
    if constexpr (is_integrator_v<Tview>)
    {
        metaIdx = 1;
    }
    else if constexpr (is_projector_v<Tview>)
    {
        metaIdx = 2;
    }
    else
    {
        throw std::logic_error("builder for this type is not implemented.");
    }

    using namespace QuICC::View;

    ViewBase<IndexType>& pointers = const_cast<ViewBase<IndexType>*>(opView.pointers())[metaIdx];
    ViewBase<IndexType>& indices = const_cast<ViewBase<IndexType>*>(opView.indices())[metaIdx];

    using ScalarType = typename Tview::ScalarType;
    ViewBase<ScalarType> viewData(opView.data(), opView.size());

    // Setup converters
    using namespace QuICC::Memory;
    tempOnHostMemorySpace converterP(pointers, TransferMode::read);
    tempOnHostMemorySpace converterI(indices, TransferMode::read | TransferMode::block);
    tempOnHostMemorySpace converterD(viewData, TransferMode::write);

    // Redirect view (noop if already on cpu)
    opView = Tview(viewData.data(), viewData.size(), opView.dims(), opView.pointers(), opView.indices());

    // L - harmonic degree index
    IndexType LIdx;
    Evector<Tdata> weightsOrNot;
    if constexpr (is_integrator_v<Tview>)
    {
        LIdx = 0;
        weightsOrNot = weights;
    }
    else if constexpr (is_projector_v<Tview>)
    {
        LIdx = 1;
    }

    IndexType offSet = 0;
    IndexType layerCounter = 0;
    for(IndexType k = 0; k < opView.dims()[2]; ++k)
    {
        // check if layer is populated
        if constexpr (is_integrator_v<Tview>)
        {
            auto layerWidth = pointers[k+1] - pointers[k];
            if (layerWidth < 1)
            {
                continue;
            }
        }
        else if constexpr (is_projector_v<Tview>)
        {
            if (layerCounter >= indices.size())
            {
                break;
            }
            if (indices[layerCounter] != k)
            {
                continue;
            }
        }

        // temporary slice
        using slice_t = Eigen::Matrix<double, Eigen::Dynamic, Eigen::Dynamic>;
        slice_t op;

        // Build operator
        int nPoly = opView.dims()[LIdx] - k;
        op.resize(grid.size(), nPoly);
        namespace ev = Polynomial::ALegendre::Evaluator;
        // help compiler to deduce type
        Eigen::Ref<slice_t> ref(op);
        TPolyBuilder polyBuilder;
        polyBuilder.compute(ref, nPoly, static_cast<int>(k), grid, weightsOrNot, ev::Set());

        if (scaling.size() > 0)
        {
            op = op * scaling.bottomRows(op.cols()).asDiagonal();
        }

        slice_t opT;
        if constexpr (is_integrator_v<Tview>)
        {
            opT = op.transpose();
        }
        else
        {
            opT = op;
        }

        for (int j = 0; j < opT.cols(); ++j)
        {
            for (int i = 0; i < opT.rows(); ++i)
            {
                opView(i, j, k) = opT(i, j);
            }
        }

        offSet += opT.size();

        ++layerCounter;
    }
=======
   using IndexType = typename Tview::IndexType;

   // L - harmonic degree index
   IndexType metaIdx;
   if constexpr (is_integrator_v<Tview>)
   {
      metaIdx = 1;
   }
   else if constexpr (is_projector_v<Tview>)
   {
      metaIdx = 2;
   }
   else
   {
      throw std::logic_error("builder for this type is not implemented.");
   }

   using namespace QuICC::View;

   ViewBase<IndexType>& pointers =
      const_cast<ViewBase<IndexType>*>(opView.pointers())[metaIdx];
   ViewBase<IndexType>& indices =
      const_cast<ViewBase<IndexType>*>(opView.indices())[metaIdx];

   using ScalarType = typename Tview::ScalarType;
   ViewBase<ScalarType> viewData(opView.data(), opView.size());

   // Setup converters
   using namespace QuICC::Memory;
   tempOnHostMemorySpace converterP(pointers, TransferMode::read);
   tempOnHostMemorySpace converterI(indices,
      TransferMode::read | TransferMode::block);
   tempOnHostMemorySpace converterD(viewData, TransferMode::write);

   // Redirect view (noop if already on cpu)
   opView = Tview(viewData.data(), viewData.size(), opView.dims(),
      opView.pointers(), opView.indices());

   // L - harmonic degree index
   IndexType LIdx;
   Evector<Tdata> weightsOrNot;
   if constexpr (is_integrator_v<Tview>)
   {
      LIdx = 0;
      weightsOrNot = weights;
   }
   else if constexpr (is_projector_v<Tview>)
   {
      LIdx = 1;
   }

   IndexType offSet = 0;
   IndexType layerCounter = 0;
   for (IndexType k = 0; k < opView.dims()[2]; ++k)
   {
      // check if layer is populated
      if constexpr (is_integrator_v<Tview>)
      {
         auto layerWidth = pointers[k + 1] - pointers[k];
         if (layerWidth < 1)
         {
            continue;
         }
      }
      else if constexpr (is_projector_v<Tview>)
      {
         if (indices[layerCounter] != k)
         {
            continue;
         }
      }

      // temporary slice
      using slice_t = Eigen::Matrix<double, Eigen::Dynamic, Eigen::Dynamic>;
      slice_t op;

      // Build operator
      int nPoly = opView.dims()[LIdx] - k;
      op.resize(grid.size(), nPoly);
      namespace ev = Polynomial::ALegendre::Evaluator;
      // help compiler to deduce type
      Eigen::Ref<slice_t> ref(op);
      TPolyBuilder polyBuilder;
      polyBuilder.compute(ref, nPoly, static_cast<int>(k), grid, weightsOrNot,
         ev::Set());

      if (scaling.size() > 0)
      {
         op = op * scaling.bottomRows(op.cols()).asDiagonal();
      }

      slice_t opT;
      if constexpr (is_integrator_v<Tview>)
      {
         opT = op.transpose();
      }
      else
      {
         opT = op;
      }

      for (int j = 0; j < opT.cols(); ++j)
      {
         for (int i = 0; i < opT.rows(); ++i)
         {
            opView(i, j, k) = opT(i, j);
         }
      }

      offSet += opT.size();

      ++layerCounter;
   }
>>>>>>> 04a1d2f5
}

/// @brief convenience wrapper for common scalings
/// @tparam Tview  type View of the operator
/// @tparam TPolyBuilder Polynomial builder
/// @tparam Tdata type of the computation (needed for MP)
/// @tparam LlDiff order of differentiation
/// @param opView operator view to be set by the builder
/// @param grid
/// @param weights
template <class Tview, class TPolyBuilder, class Tdata, std::int16_t LlDiff = 0>
void builder(Tview opView, const Evector<Tdata>& grid,
   const Evector<Tdata>& weights)
{
   using IndexType = typename Tview::IndexType;
   // L - harmonic degree index
   IndexType LIdx;
   if constexpr (is_integrator_v<Tview>)
   {
      LIdx = 0;
   }
   else if constexpr (is_projector_v<Tview>)
   {
      LIdx = 1;
   }
   else
   {
      throw std::logic_error("builder for this type is not implemented.");
   }

   using ScalarType = typename Tview::ScalarType;
   Evector<ScalarType> scaling;
   if constexpr (LlDiff == 1)
   {
      auto L = opView.dims()[LIdx];
      scaling = Evector<ScalarType>::LinSpaced(L, 0, L - 1);
      scaling = scaling.array() * (scaling.array() + 1.0);
   }
   else if constexpr (LlDiff != 0)
   {
      auto L = opView.dims()[LIdx];
      scaling = Evector<ScalarType>::LinSpaced(L, 0, L - 1);
      scaling = (scaling.array() * (scaling.array() + 1.0)).pow(LlDiff);
   }

   builder<Tview, TPolyBuilder, Tdata>(opView, grid, weights, scaling);
}


} // namespace ALegendre
} // namespace Transform
} // namespace QuICC<|MERGE_RESOLUTION|>--- conflicted
+++ resolved
@@ -40,120 +40,6 @@
 void builder(Tview opView, const Evector<Tdata>& grid,
    const Evector<Tdata>& weights, Evector<typename Tview::ScalarType>& scaling)
 {
-<<<<<<< HEAD
-    using IndexType = typename Tview::IndexType;
-
-    // L - harmonic degree index
-    IndexType metaIdx;
-    if constexpr (is_integrator_v<Tview>)
-    {
-        metaIdx = 1;
-    }
-    else if constexpr (is_projector_v<Tview>)
-    {
-        metaIdx = 2;
-    }
-    else
-    {
-        throw std::logic_error("builder for this type is not implemented.");
-    }
-
-    using namespace QuICC::View;
-
-    ViewBase<IndexType>& pointers = const_cast<ViewBase<IndexType>*>(opView.pointers())[metaIdx];
-    ViewBase<IndexType>& indices = const_cast<ViewBase<IndexType>*>(opView.indices())[metaIdx];
-
-    using ScalarType = typename Tview::ScalarType;
-    ViewBase<ScalarType> viewData(opView.data(), opView.size());
-
-    // Setup converters
-    using namespace QuICC::Memory;
-    tempOnHostMemorySpace converterP(pointers, TransferMode::read);
-    tempOnHostMemorySpace converterI(indices, TransferMode::read | TransferMode::block);
-    tempOnHostMemorySpace converterD(viewData, TransferMode::write);
-
-    // Redirect view (noop if already on cpu)
-    opView = Tview(viewData.data(), viewData.size(), opView.dims(), opView.pointers(), opView.indices());
-
-    // L - harmonic degree index
-    IndexType LIdx;
-    Evector<Tdata> weightsOrNot;
-    if constexpr (is_integrator_v<Tview>)
-    {
-        LIdx = 0;
-        weightsOrNot = weights;
-    }
-    else if constexpr (is_projector_v<Tview>)
-    {
-        LIdx = 1;
-    }
-
-    IndexType offSet = 0;
-    IndexType layerCounter = 0;
-    for(IndexType k = 0; k < opView.dims()[2]; ++k)
-    {
-        // check if layer is populated
-        if constexpr (is_integrator_v<Tview>)
-        {
-            auto layerWidth = pointers[k+1] - pointers[k];
-            if (layerWidth < 1)
-            {
-                continue;
-            }
-        }
-        else if constexpr (is_projector_v<Tview>)
-        {
-            if (layerCounter >= indices.size())
-            {
-                break;
-            }
-            if (indices[layerCounter] != k)
-            {
-                continue;
-            }
-        }
-
-        // temporary slice
-        using slice_t = Eigen::Matrix<double, Eigen::Dynamic, Eigen::Dynamic>;
-        slice_t op;
-
-        // Build operator
-        int nPoly = opView.dims()[LIdx] - k;
-        op.resize(grid.size(), nPoly);
-        namespace ev = Polynomial::ALegendre::Evaluator;
-        // help compiler to deduce type
-        Eigen::Ref<slice_t> ref(op);
-        TPolyBuilder polyBuilder;
-        polyBuilder.compute(ref, nPoly, static_cast<int>(k), grid, weightsOrNot, ev::Set());
-
-        if (scaling.size() > 0)
-        {
-            op = op * scaling.bottomRows(op.cols()).asDiagonal();
-        }
-
-        slice_t opT;
-        if constexpr (is_integrator_v<Tview>)
-        {
-            opT = op.transpose();
-        }
-        else
-        {
-            opT = op;
-        }
-
-        for (int j = 0; j < opT.cols(); ++j)
-        {
-            for (int i = 0; i < opT.rows(); ++i)
-            {
-                opView(i, j, k) = opT(i, j);
-            }
-        }
-
-        offSet += opT.size();
-
-        ++layerCounter;
-    }
-=======
    using IndexType = typename Tview::IndexType;
 
    // L - harmonic degree index
@@ -267,7 +153,6 @@
 
       ++layerCounter;
    }
->>>>>>> 04a1d2f5
 }
 
 /// @brief convenience wrapper for common scalings
