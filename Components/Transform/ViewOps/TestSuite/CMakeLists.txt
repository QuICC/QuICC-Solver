include(BundleCatch2)

add_executable(ViewOpsTest "")

set(Tags "Cpu")

if((TARGET QuICC::Fft::CuFft AND QUICC_USE_CUFFT) OR (TARGET QuICC::Fft::VkFft AND QUICC_USE_VKFFT))
    list(APPEND Tags "Cuda")
endif()


set(CpuExtension "cpp")
set(CudaExtension "cu")

set(CudaHeader "#include <cuComplex.h>
#include \"Cuda/CudaUtil.hpp\"
#include \"Memory/Memory.hpp\"
#include \"Memory/Cuda/Malloc.hpp\"
")


Set(CudaView3D "// Get offsets of packed pointers
    auto psz = pointers[1].size();
    auto isz = indices[1].size();

    // device mem
    QuICC::Memory::Cuda::Malloc mem_res;
    QuICC::Memory::MemBlock<typename mods_t::ScalarType> modsIn_d(S, &mem_res);
    QuICC::Memory::MemBlock<typename mods_t::ScalarType> modsOut_d(S, &mem_res);
    QuICC::Memory::MemBlock<std::uint32_t> ptrAndIdx_d(psz + isz, &mem_res);

    {
    // Set device pointers (pointers and indices within the device block)
    constexpr size_t rank = 3;
    ViewBase<std::uint32_t> pointers_d[rank];
    pointers_d[1] = ViewBase<std::uint32_t>(ptrAndIdx_d.data(), psz);
    ViewBase<std::uint32_t> indices_d[rank];
    indices_d[1] = ViewBase<std::uint32_t>(ptrAndIdx_d.data() + psz, isz);

    // device view
    mods_t modsInV(modsIn_d.data(), modsIn.size(), dimensions.data(), pointers_d, indices_d);
    mods_t modsOutV(modsOut_d.data(), modsOut.size(), dimensions.data(), pointers_d, indices_d);

    // Copy to gpu
    cudaErrChk(cudaMemcpy(modsIn_d.data(), modsIn.data(),
        S*sizeof(typename mods_t::ScalarType), cudaMemcpyHostToDevice));
    cudaErrChk(cudaMemcpy(modsInV.pointers()[1].data(), pointers[1].data(),
        psz*sizeof(std::uint32_t), cudaMemcpyHostToDevice));
    cudaErrChk(cudaMemcpy(modsInV.indices()[1].data(), indices[1].data(),
        isz*sizeof(std::uint32_t), cudaMemcpyHostToDevice));
"
)

Set(CudaView3DDealias "// Get offsets of packed pointers
    auto psz = pointers[1].size();
    auto isz = indices[1].size();

    // device mem
    QuICC::Memory::Cuda::Malloc mem_res;
    QuICC::Memory::MemBlock<typename mods_t::ScalarType> modsIn_d(S, &mem_res);
    QuICC::Memory::MemBlock<typename mods_t::ScalarType> modsOut_d(S, &mem_res);
    QuICC::Memory::MemBlock<std::uint32_t> ptrAndIdx_d(psz + isz, &mem_res);

    {
    // Set device pointers (pointers and indices within the device block)
    constexpr size_t rank = 3;
    ViewBase<std::uint32_t> pointers_d[rank];
    pointers_d[1] = ViewBase<std::uint32_t>(ptrAndIdx_d.data(), psz);
    ViewBase<std::uint32_t> indices_d[rank];
    indices_d[1] = ViewBase<std::uint32_t>(ptrAndIdx_d.data() + psz, isz);

    // device view
    mods_t modsInV(modsIn_d.data(), modsIn.size(), dimensions.data(), pointers_d, indices_d, lds);
    mods_t modsOutV(modsOut_d.data(), modsOut.size(), dimensions.data(), pointers_d, indices_d, lds);

    // Copy to gpu
    cudaErrChk(cudaMemcpy(modsIn_d.data(), modsIn.data(),
        S*sizeof(typename mods_t::ScalarType), cudaMemcpyHostToDevice));
    cudaErrChk(cudaMemcpy(modsInV.pointers()[1].data(), pointers[1].data(),
        psz*sizeof(std::uint32_t), cudaMemcpyHostToDevice));
    cudaErrChk(cudaMemcpy(modsInV.indices()[1].data(), indices[1].data(),
        isz*sizeof(std::uint32_t), cudaMemcpyHostToDevice));
"
)

set(CudaCopyBack3D "// copy back
    cudaErrChk(cudaMemcpy(modsOut.data(), modsOut_d.data(),
        S*sizeof(typename mods_t::ScalarType), cudaMemcpyDeviceToHost));
    }
   "
)

foreach(Tag IN LISTS Tags)
    set(Extension "${${Tag}Extension}")
    set(Header "${${Tag}Header}")
    set(View3D "${${Tag}View3D}")
    set(View3DDealias "${${Tag}View3DDealias}")
    set(CopyBack3D "${${Tag}CopyBack3D}")
    configure_file(
        "MixedDiffTests.cpp.in"
        "${CMAKE_CURRENT_BINARY_DIR}/MixedDiffTest.${Extension}"
    )
    target_sources(ViewOpsTest PRIVATE
        "${CMAKE_CURRENT_BINARY_DIR}/MixedDiffTest.${Extension}"
    )
    configure_file(
        "ComplexDiffTests.cpp.in"
        "${CMAKE_CURRENT_BINARY_DIR}/ComplexDiffTest.${Extension}"
    )
    target_sources(ViewOpsTest PRIVATE
        "${CMAKE_CURRENT_BINARY_DIR}/ComplexDiffTest.${Extension}"
    )
    configure_file(
        "ComplexDiff2DTests.cpp.in"
        "${CMAKE_CURRENT_BINARY_DIR}/ComplexDiff2DTest.${Extension}"
    )
    target_sources(ViewOpsTest PRIVATE
        "${CMAKE_CURRENT_BINARY_DIR}/ComplexDiff2DTest.${Extension}"
    )
endforeach()

target_sources(ViewOpsTest PRIVATE
"MainDiffTests.cpp"
)

target_link_libraries(ViewOpsTest
    ${QUICC_NAMESPACE}${QUICC_CURRENT_COMPONENT_LIB}
    Catch2::Catch2
    QuICC::Memory
)

add_test(
    NAME ViewOpsTest
    COMMAND ViewOpsTest
    WORKING_DIRECTORY
    "${QUICC_WORK_DIR}"
)

#
# View Memory Utils Tests
#

add_executable(ViewMemoryUtilsTest
    ViewMemoryUtilsTests.cpp
)

target_link_libraries(ViewMemoryUtilsTest
    ${QUICC_NAMESPACE}${QUICC_CURRENT_COMPONENT_LIB}
    Catch2::Catch2
    QuICC::Memory
)

add_test(
    NAME ViewMemoryUtilsTest
    COMMAND ViewMemoryUtilsTest
    WORKING_DIRECTORY
    "${QUICC_WORK_DIR}"
)

#
# View Pointwise Tests
#

add_executable(ViewPointwiseTest
    ViewPointwiseTests.cpp
)

if(TARGET QuICC::Cuda)
    target_sources(ViewPointwiseTest
        PRIVATE
            ViewPointwiseTests.cu
    )
endif()

target_link_libraries(ViewPointwiseTest
    ${QUICC_NAMESPACE}${QUICC_CURRENT_COMPONENT_LIB}::Pointwise
    Catch2::Catch2
    QuICC::Memory
)

add_test(
    NAME ViewPointwiseTest
    COMMAND ViewPointwiseTest
    WORKING_DIRECTORY
    "${QUICC_WORK_DIR}"
)

#
# View Reduction Tests
#

add_executable(ViewReductionTest
    ViewReductionTests.cpp
)

target_link_libraries(ViewReductionTest
    ${QUICC_NAMESPACE}${QUICC_CURRENT_COMPONENT_LIB}::Reduction
    Catch2::Catch2
    QuICC::Memory
)

add_test(
    NAME ViewReductionTest
    COMMAND ViewReductionTest
    WORKING_DIRECTORY
    "${QUICC_WORK_DIR}"
)

#
# View Transpose Tests
#

add_executable(ViewTransposeTest
    ViewTransposeTests.cpp
)

if(TARGET QuICC::Cuda)
    target_sources(ViewTransposeTest
        PRIVATE
            ViewTransposeTests.cu
    )
endif()

target_link_libraries(ViewTransposeTest
    ${QUICC_NAMESPACE}${QUICC_CURRENT_COMPONENT_LIB}::Transpose
    Catch2::Catch2
    QuICC::Memory
)

add_test(
    NAME ViewTransposeTest
    COMMAND ViewTransposeTest
    WORKING_DIRECTORY
    "${QUICC_WORK_DIR}"
)

# Mpi
if(QUICC_USE_MPI)
    add_executable(ViewTransposeMpiTest
        ViewTransposeMpiTests.cpp
    )

    target_link_libraries(ViewTransposeMpiTest
        ${QUICC_NAMESPACE}${QUICC_CURRENT_COMPONENT_LIB}::Transpose
        Catch2::Catch2
        QuICC::Memory
        QuICC::TestSuite
    )

<<<<<<< HEAD
=======
    # Reusing LoadSplitter data
    set(QUICC_WORK_DIR "${CMAKE_BINARY_DIR}/Components/Framework/TestSuite")

    # Base dir for reference data archive
    set(QUICC_REF_ARCHIVE_DIR "${CMAKE_BINARY_DIR}/_refdata")

    # Fetch reference data
    include(FetchTestReference)
    quicc_fetch_test_reference(
        ViewTransposeMpiTest
        COMPONENT Framework
        FILENAME "LoadSplitter.tar.gz"
        ARCHIVEDIR ${QUICC_REF_ARCHIVE_DIR}
        DATADIR ${QUICC_WORK_DIR}
    )

>>>>>>> 04a1d2f5
    add_test(
        NAME ViewTransposeMpiTest
        COMMAND ViewTransposeMpiTest
        WORKING_DIRECTORY
        "${QUICC_WORK_DIR}"
    )

    add_executable(ViewTransposeMpiCommTest
        ViewTransposeMpiCommTests.cpp
    )

    target_link_libraries(ViewTransposeMpiCommTest
        ${QUICC_NAMESPACE}${QUICC_CURRENT_COMPONENT_LIB}::Transpose
        Catch2::Catch2
        QuICC::Memory
    )

    add_test(
        NAME ViewTransposeMpiCommTest
        COMMAND ViewTransposeMpiCommTest
        WORKING_DIRECTORY
        "${QUICC_WORK_DIR}"
    )
endif()

#
# View Blas Tests
#
if(TARGET QuICC::Cuda)
    add_executable(ViewBlasTest
        ViewBlasTests.cu
    )

    target_link_libraries(ViewBlasTest
        ${QUICC_NAMESPACE}${QUICC_CURRENT_COMPONENT_LIB}::Blas
        Catch2::Catch2
        QuICC::Memory
    )

    add_test(
        NAME ViewBlasTest
        COMMAND ViewBlasTest
        WORKING_DIRECTORY
        "${QUICC_WORK_DIR}"
    )
endif()<|MERGE_RESOLUTION|>--- conflicted
+++ resolved
@@ -247,8 +247,6 @@
         QuICC::TestSuite
     )
 
-<<<<<<< HEAD
-=======
     # Reusing LoadSplitter data
     set(QUICC_WORK_DIR "${CMAKE_BINARY_DIR}/Components/Framework/TestSuite")
 
@@ -265,7 +263,6 @@
         DATADIR ${QUICC_WORK_DIR}
     )
 
->>>>>>> 04a1d2f5
     add_test(
         NAME ViewTransposeMpiTest
         COMMAND ViewTransposeMpiTest
