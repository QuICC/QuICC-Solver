--- conflicted
+++ resolved
@@ -22,15 +22,6 @@
 // Project includes
 //
 #include "Environment/MpiTypes.hpp"
-<<<<<<< HEAD
-#include "QuICC/PhysicalNames/Magnetic.hpp"
-#include "QuICC/PhysicalNames/Velocity.hpp"
-#include "QuICC/PhysicalNames/VelocityZ.hpp"
-#include "QuICC/PhysicalNames/Streamfunction.hpp"
-#include "QuICC/SpatialScheme/ISpatialScheme.hpp"
-#include "QuICC/Diagnostics/CartesianTorPolWrapper.hpp"
-=======
->>>>>>> 04a1d2f5
 #include "QuICC/Diagnostics/CartesianCflWrapper.hpp"
 #include "QuICC/Diagnostics/CartesianTorPolWrapper.hpp"
 #include "QuICC/Diagnostics/ShellCflWrapper.hpp"
@@ -303,18 +294,11 @@
          op, MPI_COMM_WORLD);
    }
 
-<<<<<<< HEAD
-         // Create MPI datatype
-         MPI_Datatype ctype;
-         MPI_Type_contiguous(2, Environment::MpiTypes::type<MHDFloat>(), &ctype);
-         MPI_Type_commit(&ctype);
-=======
 //
 // End of MPI block
 //
 #endif // QUICC_MPI
 }
->>>>>>> 04a1d2f5
 
 MHDFloat Coordinator::maxError() const
 {
