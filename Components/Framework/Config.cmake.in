@PACKAGE_INIT@

# Store install location
set(QUICC_LIBRARY_ROOT @CMAKE_INSTALL_PREFIX@
  CACHE STRING "This is the lib root directory")

# Force some project variables to match framework
set(QUICC_USE_MPI @QUICC_USE_MPI@
  CACHE BOOL "This is set by the framework" FORCE)
set(QUICC_MULTPRECISION @QUICC_MULTPRECISION@
  CACHE BOOL "This is set by the framework" FORCE)
set(QUICC_PROFILE_BACKEND @QUICC_PROFILE_BACKEND@
  CACHE STRING "This is set by the framework" FORCE)
set(QUICC_PROFILE_NATIVE_WRITER @QUICC_PROFILE_NATIVE_WRITER@
  CACHE STRING "This is set by the framework" FORCE)
set(QUICC_PROFILE_LEVEL @QUICC_PROFILE_LEVEL@
  CACHE STRING "This is set by the framework" FORCE)
set(QUICC_USE_KOKKOS @QUICC_USE_KOKKOS@
  CACHE BOOL "This is set by the framework" FORCE)
set(QUICC_USE_KOKKOS_CUDA @QUICC_USE_KOKKOS_CUDA@
  CACHE BOOL "This is set by the framework" FORCE)
set(QUICC_USE_KOKKOS_KERNELS @QUICC_USE_KOKKOS_KERNELS@
  CACHE BOOL "This is set by the framework" FORCE)
set(QUICC_USE_VKFFT @QUICC_USE_VKFFT@
  CACHE BOOL "This is set by the framework" FORCE)
set(QUICC_USE_PFSOLVE @QUICC_USE_PFSOLVE@
  CACHE BOOL "This is set by the framework" FORCE)

# Hide them since they should not be changed
mark_as_advanced(FORCE
  QUICC_USE_MPI
  QUICC_MULTPRECISION
  QUICC_PROFILE_BACKEND
  QUICC_PROFILE_NATIVE_WRITER
  QUICC_PROFILE_LEVEL
  QUICC_USE_KOKKOS
  QUICC_USE_KOKKOS_CUDA
  QUICC_USE_KOKKOS_KERNELS
)

# Find dependencies

# Boost (optional)
if("@QUICC_BESSEL_IMPL@" STREQUAL "Boost")
   set(BOOST_ROOT @BOOST_ROOT@)
   find_package(Boost REQUIRED)
endif()

# Eigen (required), already part of the framework
set(QUICC_USE_SYSTEM_EIGEN ON
  CACHE BOOL "This is set by the framework" FORCE)
set(Eigen3_DIR "${QUICC_LIBRARY_ROOT}/share/eigen3/cmake")

# HighFive (optional), already part of the framework
if(QUICC_PROFILE_NATIVE_WRITER STREQUAL "HighFive")
  set(QUICC_USE_SYSTEM_HIGHFIVE ON
    CACHE BOOL "This is set by the framework" FORCE)
  set(HighFive_DIR "${QUICC_LIBRARY_ROOT}/share/HighFive/CMake")
endif()

# Kokkos
if(QUICC_USE_KOKKOS)
  set(TRILINOS_DIR @TRILINOS_DIR@)
  set(KOKKOS_DIR @KOKKOS_DIR@)
endif()

# VkFFT
if(QUICC_USE_VKFFT)
  set(QUICC_USE_SYSTEM_VKFFT ON
    CACHE BOOL "This is set by the framework" FORCE)
  set(VKFFT_SOURCE_DIR @VKFFT_SOURCE_DIR@
    CACHE BOOL "This is set by the framework" FORCE)
  set(VKFFT_KERNELS_DIR @VKFFT_KERNELS_DIR@
    CACHE BOOL "This is set by the framework" FORCE)
endif()

<<<<<<< HEAD
# Quiccir
=======
# PfSolve
if(QUICC_USE_PFSOLVE)
  set(QUICC_USE_SYSTEM_PFSOLVE ON
    CACHE BOOL "This is set by the framework" FORCE)
  set(PFSOLVE_SOURCE_DIR @PFSOLVE_SOURCE_DIR@
    CACHE BOOL "This is set by the framework" FORCE)
  set(PFSOLVE_KERNELS_DIR @PFSOLVE_KERNELS_DIR@
    CACHE BOOL "This is set by the framework" FORCE)
endif()
>>>>>>> 7d8168ed

# Setup
include(setup/global)

# Framework setup
include(setup/Framework)

include("${CMAKE_CURRENT_LIST_DIR}/QuICCTargets.cmake")<|MERGE_RESOLUTION|>--- conflicted
+++ resolved
@@ -74,9 +74,6 @@
     CACHE BOOL "This is set by the framework" FORCE)
 endif()
 
-<<<<<<< HEAD
-# Quiccir
-=======
 # PfSolve
 if(QUICC_USE_PFSOLVE)
   set(QUICC_USE_SYSTEM_PFSOLVE ON
@@ -86,7 +83,6 @@
   set(PFSOLVE_KERNELS_DIR @PFSOLVE_KERNELS_DIR@
     CACHE BOOL "This is set by the framework" FORCE)
 endif()
->>>>>>> 7d8168ed
 
 # Setup
 include(setup/global)
