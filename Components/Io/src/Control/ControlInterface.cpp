/**
 * @file ControlInterface.cpp
 * @brief Source of the external control interface implementation
 */

// Configuration includes
//

// System includes
//
#include <iostream>
#include <sstream>
#include <stdexcept>

// External includes
//

// Class include
//
#include "QuICC/Io/Control/ControlInterface.hpp"

// Project includes
//
#include "Environment/MpiTypes.hpp"
#include "Environment/QuICCEnv.hpp"
#include "QuICC/RuntimeStatus/GoOn.hpp"
#include "QuICC/RuntimeStatus/Stop.hpp"
<<<<<<< HEAD
#include "Environment/MpiTypes.hpp"
=======
#include "QuICC/Tools/Formatter.hpp"
>>>>>>> 04a1d2f5

namespace QuICC {

namespace Io {

namespace Control {

ControlInterface::ControlInterface(const bool allowedIo) :
    ControlFile(), mAllowedIo(allowedIo), mStatus(RuntimeStatus::GoOn::id())
{
   this->init();
}

ControlInterface::~ControlInterface()
{
   this->finalize();
}

std::size_t ControlInterface::status() const
{
   return this->mStatus;
}

void ControlInterface::init()
{
   // Check if the framework allows IO to be performed
   if (this->mAllowedIo)
   {
      // Create file
      this->create();

      // Close file
      this->close();
   }
}

void ControlInterface::read()
{
   // Reset the current status
   this->mStatus = RuntimeStatus::GoOn::id();

   // Check if the framework allows IO to be performed
   if (this->mAllowedIo)
   {
      // Open file
      this->open();

<<<<<<< HEAD
      // Share the status over all MPI processes
      #ifdef QUICC_MPI
         std::size_t flag = this->mStatus;
         int ierr = MPI_Bcast(&flag, 1, Environment::MpiTypes::type<std::size_t>(), QuICCEnv().ioRank(), MPI_COMM_WORLD);
         QuICCEnv().check(ierr, 555);
         this->mStatus = flag;
=======
      // Update current status
      this->update();
>>>>>>> 04a1d2f5

      // Close file
      this->close();
   }

// Share the status over all MPI processes
#ifdef QUICC_MPI
   std::size_t flag = this->mStatus;
   int ierr = MPI_Bcast(&flag, 1, Environment::MpiTypes::type<std::size_t>(),
      QuICCEnv().ioRank(), MPI_COMM_WORLD);
   QuICCEnv().check(ierr, 555);
   this->mStatus = flag;

   // Synchronize
   QuICCEnv().synchronize();
#endif // QUICC_MPI
}

void ControlInterface::finalize()
{
   // Check if the framework allows IO to be performed
   if (this->mAllowedIo)
   {
      // Close the file
      this->close();

      // Delete the file
      this->deleteFile();
   }
}

void ControlInterface::create()
{
   // Check if the framework allows IO to be performed
   if (this->mAllowedIo)
   {
      // Create file
      this->mFile.open(this->filename().c_str(), std::fstream::out);

      // Check if creation was successful
      if (!this->mFile.is_open())
      {
         throw std::logic_error(
            "Couldn't create control file " + this->filename() + "!");
      }
   }
}

void ControlInterface::open()
{
   // Open file
   this->mFile.open(filename().c_str());

   // Check if file could be opened
   if (!this->mFile.is_open())
   {
      // File doesn't exits abort run
      this->mStatus = RuntimeStatus::Stop::id();

      // File exist keep going
   }
   else
   {
      this->mStatus = RuntimeStatus::GoOn::id();
   }
}

void ControlInterface::close()
{
   // Check if the framework allows IO to be performed
   if (this->mAllowedIo)
   {
      this->mFile.close();
   }
}

void ControlInterface::deleteFile()
{
   // Delete the file
   std::remove(this->filename().c_str());
}

void ControlInterface::update()
{
   // Check if status requests stop of simulation
   if (this->mStatus == RuntimeStatus::Stop::id())
   {
      // Check if the framework allows IO to be performed
      if (this->mAllowedIo)
      {
         // Produce a nice looking output to std output
         Tools::Formatter::printLine(std::cout, '#');
         Tools::Formatter::printCentered(std::cout, "User requested abort!",
            '#');
         Tools::Formatter::printLine(std::cout, '#');
      }
   }
}

} // namespace Control
} // namespace Io
} // namespace QuICC<|MERGE_RESOLUTION|>--- conflicted
+++ resolved
@@ -25,11 +25,7 @@
 #include "Environment/QuICCEnv.hpp"
 #include "QuICC/RuntimeStatus/GoOn.hpp"
 #include "QuICC/RuntimeStatus/Stop.hpp"
-<<<<<<< HEAD
-#include "Environment/MpiTypes.hpp"
-=======
 #include "QuICC/Tools/Formatter.hpp"
->>>>>>> 04a1d2f5
 
 namespace QuICC {
 
@@ -77,17 +73,8 @@
       // Open file
       this->open();
 
-<<<<<<< HEAD
-      // Share the status over all MPI processes
-      #ifdef QUICC_MPI
-         std::size_t flag = this->mStatus;
-         int ierr = MPI_Bcast(&flag, 1, Environment::MpiTypes::type<std::size_t>(), QuICCEnv().ioRank(), MPI_COMM_WORLD);
-         QuICCEnv().check(ierr, 555);
-         this->mStatus = flag;
-=======
       // Update current status
       this->update();
->>>>>>> 04a1d2f5
 
       // Close file
       this->close();
