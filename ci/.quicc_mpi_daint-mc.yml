# This file is generated, do not modify!
include:
- remote: https://gitlab.com/cscs-ci/recipes/-/raw/master/templates/v2/.ci-ext.yml
- /ci/gitlab/.cscs_builders.yml
- /ci/gitlab/.cscs_runners.yml
- /ci/gitlab/.quicc_tests.yml
- /ci/gitlab/.quicc_models.yml
stages:
- build_base
- build
- test
- model-build-and-test
- cleanup
build-quicc-base:
  extends: .daint-mc_builder
  stage: build_base
  variables:
    DOCKERFILE: ci/docker/baseimage/Dockerfile_quicc_baseimage_daint-mc
    PERSIST_IMAGE_NAME: $CSCS_REGISTRY_PATH/baseimage/quicc_baseimage_daint-mc:65306c0c0a122b63338fea40ca9bad60
build-quicc:
  extends: .daint-mc_builder
  stage: build
  variables:
    DOCKERFILE: ci/docker/Dockerfile_mpi
    PERSIST_IMAGE_NAME: $CSCS_REGISTRY_PATH/quicc_mpi_daint-mc:$CI_COMMIT_SHA
    DOCKER_BUILD_ARGS: '["BASEIMAGE=$CSCS_REGISTRY_PATH/baseimage/quicc_baseimage_daint-mc:65306c0c0a122b63338fea40ca9bad60"]'
test-quicc-lib:
  extends:
  - .test-lib
  - .daint-mc_runner
  image: $CSCS_REGISTRY_PATH/quicc_mpi_daint-mc:$CI_COMMIT_SHA
test-quicc-mpi-lib:
  extends:
  - .test-lib-mpi
  - .daint-mc_runner
  image: $CSCS_REGISTRY_PATH/quicc_mpi_daint-mc:$CI_COMMIT_SHA
  variables:
    SLURM_NTASKS: '4'
    SLURM_NTASKS_PER_NODE: '4'
    SLURM_CPUS_PER_TASK: '18'
time-quicc-lib:
  extends:
  - .time-lib-daint-mc
  - .daint-mc_runner
  image: $CSCS_REGISTRY_PATH/quicc_mpi_daint-mc:$CI_COMMIT_SHA
BoussinesqSphereDynamoExplicit_tubular:
  extends:
  - .BoussinesqSphereDynamoExplicit_tubular
  - .daint-mc_runner
  image: $CSCS_REGISTRY_PATH/quicc_mpi_daint-mc:$CI_COMMIT_SHA
  variables:
    PULL_IMAGE: 'NO'
    SLURM_NTASKS: '4'
    SLURM_NTASKS_PER_NODE: '4'
    SLURM_CPUS_PER_TASK: '18'
    QUICC_VERSION_TAG: mpi
BoussinesqSphereDynamoImplicit_single2d:
  extends:
  - .BoussinesqSphereDynamoImplicit_single2d
  - .daint-mc_runner
  image: $CSCS_REGISTRY_PATH/quicc_mpi_daint-mc:$CI_COMMIT_SHA
  variables:
    PULL_IMAGE: 'NO'
    SLURM_NTASKS: '4'
    SLURM_NTASKS_PER_NODE: '4'
    SLURM_CPUS_PER_TASK: '18'
    QUICC_VERSION_TAG: mpi
BoussinesqShellDynamoExplicit_tubular:
  extends:
  - .BoussinesqShellDynamoExplicit_tubular
  - .daint-mc_runner
  image: $CSCS_REGISTRY_PATH/quicc_mpi_daint-mc:$CI_COMMIT_SHA
  variables:
    PULL_IMAGE: 'NO'
    SLURM_NTASKS: '4'
    SLURM_NTASKS_PER_NODE: '4'
    SLURM_CPUS_PER_TASK: '18'
    QUICC_VERSION_TAG: mpi
BoussinesqShellDynamoImplicit_single2d:
  extends:
  - .BoussinesqShellDynamoImplicit_single2d
  - .daint-mc_runner
  image: $CSCS_REGISTRY_PATH/quicc_mpi_daint-mc:$CI_COMMIT_SHA
  variables:
    PULL_IMAGE: 'NO'
    SLURM_NTASKS: '4'
    SLURM_NTASKS_PER_NODE: '4'
    SLURM_CPUS_PER_TASK: '18'
    QUICC_VERSION_TAG: mpi
BoussinesqSphereRTCExplicit_single1d:
  extends:
  - .BoussinesqSphereRTCExplicit_single1d
  - .daint-mc_runner
  image: $CSCS_REGISTRY_PATH/quicc_mpi_daint-mc:$CI_COMMIT_SHA
  variables:
    PULL_IMAGE: 'NO'
    SLURM_NTASKS: '6'
    SLURM_NTASKS_PER_NODE: '6'
    SLURM_CPUS_PER_TASK: '12'
    QUICC_VERSION_TAG: mpi
BoussinesqSphereRTCExplicit_single2d:
  extends:
  - .BoussinesqSphereRTCExplicit_single2d
  - .daint-mc_runner
  image: $CSCS_REGISTRY_PATH/quicc_mpi_daint-mc:$CI_COMMIT_SHA
  variables:
    PULL_IMAGE: 'NO'
    SLURM_NTASKS: '6'
    SLURM_NTASKS_PER_NODE: '6'
    SLURM_CPUS_PER_TASK: '12'
    QUICC_VERSION_TAG: mpi
BoussinesqSphereRTCExplicit_tubular:
  extends:
  - .BoussinesqSphereRTCExplicit_tubular
  - .daint-mc_runner
<<<<<<< HEAD
=======
  image: $CSCS_REGISTRY_PATH/quicc_mpi_daint-mc:$CI_COMMIT_SHA
  variables:
    PULL_IMAGE: 'NO'
    SLURM_NTASKS: '6'
    SLURM_NTASKS_PER_NODE: '6'
    SLURM_CPUS_PER_TASK: '12'
    QUICC_VERSION_TAG: mpi
BoussinesqSphereRTCExplicit_tubular_split_equation:
  extends:
  - .BoussinesqSphereRTCExplicit_tubular_split_equation
  - .daint-mc_runner
>>>>>>> f9cf169c
  image: $CSCS_REGISTRY_PATH/quicc_mpi_daint-mc:$CI_COMMIT_SHA
  variables:
    PULL_IMAGE: 'NO'
    SLURM_NTASKS: '6'
    SLURM_NTASKS_PER_NODE: '6'
    SLURM_CPUS_PER_TASK: '12'
    QUICC_VERSION_TAG: mpi
BoussinesqSphereRTCImplicit_single1d:
  extends:
  - .BoussinesqSphereRTCImplicit_single1d
  - .daint-mc_runner
  image: $CSCS_REGISTRY_PATH/quicc_mpi_daint-mc:$CI_COMMIT_SHA
  variables:
    PULL_IMAGE: 'NO'
    SLURM_NTASKS: '6'
    SLURM_NTASKS_PER_NODE: '6'
    SLURM_CPUS_PER_TASK: '12'
    QUICC_VERSION_TAG: mpi
BoussinesqSphereRTCImplicit_single2d:
  extends:
  - .BoussinesqSphereRTCImplicit_single2d
  - .daint-mc_runner
  image: $CSCS_REGISTRY_PATH/quicc_mpi_daint-mc:$CI_COMMIT_SHA
  variables:
    PULL_IMAGE: 'NO'
    SLURM_NTASKS: '6'
    SLURM_NTASKS_PER_NODE: '6'
    SLURM_CPUS_PER_TASK: '12'
    QUICC_VERSION_TAG: mpi
BoussinesqSphereRTCImplicit_tubular:
  extends:
  - .BoussinesqSphereRTCImplicit_tubular
  - .daint-mc_runner
  image: $CSCS_REGISTRY_PATH/quicc_mpi_daint-mc:$CI_COMMIT_SHA
  variables:
    PULL_IMAGE: 'NO'
    SLURM_NTASKS: '6'
    SLURM_NTASKS_PER_NODE: '6'
    SLURM_CPUS_PER_TASK: '12'
    QUICC_VERSION_TAG: mpi
BoussinesqShellRTCExplicit_single1d:
  extends:
  - .BoussinesqShellRTCExplicit_single1d
  - .daint-mc_runner
  image: $CSCS_REGISTRY_PATH/quicc_mpi_daint-mc:$CI_COMMIT_SHA
  variables:
    PULL_IMAGE: 'NO'
    SLURM_NTASKS: '6'
    SLURM_NTASKS_PER_NODE: '6'
    SLURM_CPUS_PER_TASK: '12'
    QUICC_VERSION_TAG: mpi
BoussinesqShellRTCExplicit_single2d:
  extends:
  - .BoussinesqShellRTCExplicit_single2d
  - .daint-mc_runner
  image: $CSCS_REGISTRY_PATH/quicc_mpi_daint-mc:$CI_COMMIT_SHA
  variables:
    PULL_IMAGE: 'NO'
    SLURM_NTASKS: '6'
    SLURM_NTASKS_PER_NODE: '6'
    SLURM_CPUS_PER_TASK: '12'
    QUICC_VERSION_TAG: mpi
BoussinesqShellRTCExplicit_tubular:
  extends:
  - .BoussinesqShellRTCExplicit_tubular
  - .daint-mc_runner
<<<<<<< HEAD
=======
  image: $CSCS_REGISTRY_PATH/quicc_mpi_daint-mc:$CI_COMMIT_SHA
  variables:
    PULL_IMAGE: 'NO'
    SLURM_NTASKS: '6'
    SLURM_NTASKS_PER_NODE: '6'
    SLURM_CPUS_PER_TASK: '12'
    QUICC_VERSION_TAG: mpi
BoussinesqShellRTCExplicit_tubular_split_equation:
  extends:
  - .BoussinesqShellRTCExplicit_tubular_split_equation
  - .daint-mc_runner
>>>>>>> f9cf169c
  image: $CSCS_REGISTRY_PATH/quicc_mpi_daint-mc:$CI_COMMIT_SHA
  variables:
    PULL_IMAGE: 'NO'
    SLURM_NTASKS: '6'
    SLURM_NTASKS_PER_NODE: '6'
    SLURM_CPUS_PER_TASK: '12'
    QUICC_VERSION_TAG: mpi
BoussinesqShellRTCImplicit_single2d:
  extends:
  - .BoussinesqShellRTCImplicit_single2d
  - .daint-mc_runner
  image: $CSCS_REGISTRY_PATH/quicc_mpi_daint-mc:$CI_COMMIT_SHA
  variables:
    PULL_IMAGE: 'NO'
    SLURM_NTASKS: '6'
    SLURM_NTASKS_PER_NODE: '6'
    SLURM_CPUS_PER_TASK: '12'
    QUICC_VERSION_TAG: mpi
BoussinesqSphereTCExplicit_tubular:
  extends:
  - .BoussinesqSphereTCExplicit_tubular
  - .daint-mc_runner
  image: $CSCS_REGISTRY_PATH/quicc_mpi_daint-mc:$CI_COMMIT_SHA
  variables:
    PULL_IMAGE: 'NO'
    SLURM_NTASKS: '4'
    SLURM_NTASKS_PER_NODE: '4'
    SLURM_CPUS_PER_TASK: '18'
    QUICC_VERSION_TAG: mpi
BoussinesqShellTCExplicit_tubular:
  extends:
  - .BoussinesqShellTCExplicit_tubular
  - .daint-mc_runner
  image: $CSCS_REGISTRY_PATH/quicc_mpi_daint-mc:$CI_COMMIT_SHA
  variables:
    PULL_IMAGE: 'NO'
    SLURM_NTASKS: '4'
    SLURM_NTASKS_PER_NODE: '4'
    SLURM_CPUS_PER_TASK: '18'
    QUICC_VERSION_TAG: mpi
ci-cache-cleanup:
  extends: .container-runner-daint
  stage: cleanup
  image: $CSCS_REGISTRY_PATH/quicc_mpi_daint-mc:$CI_COMMIT_SHA
  script:
  - rm -Rf $CI_CACHE_FOLDER/*<|MERGE_RESOLUTION|>--- conflicted
+++ resolved
@@ -113,8 +113,6 @@
   extends:
   - .BoussinesqSphereRTCExplicit_tubular
   - .daint-mc_runner
-<<<<<<< HEAD
-=======
   image: $CSCS_REGISTRY_PATH/quicc_mpi_daint-mc:$CI_COMMIT_SHA
   variables:
     PULL_IMAGE: 'NO'
@@ -126,7 +124,6 @@
   extends:
   - .BoussinesqSphereRTCExplicit_tubular_split_equation
   - .daint-mc_runner
->>>>>>> f9cf169c
   image: $CSCS_REGISTRY_PATH/quicc_mpi_daint-mc:$CI_COMMIT_SHA
   variables:
     PULL_IMAGE: 'NO'
@@ -193,8 +190,6 @@
   extends:
   - .BoussinesqShellRTCExplicit_tubular
   - .daint-mc_runner
-<<<<<<< HEAD
-=======
   image: $CSCS_REGISTRY_PATH/quicc_mpi_daint-mc:$CI_COMMIT_SHA
   variables:
     PULL_IMAGE: 'NO'
@@ -206,7 +201,6 @@
   extends:
   - .BoussinesqShellRTCExplicit_tubular_split_equation
   - .daint-mc_runner
->>>>>>> f9cf169c
   image: $CSCS_REGISTRY_PATH/quicc_mpi_daint-mc:$CI_COMMIT_SHA
   variables:
     PULL_IMAGE: 'NO'
