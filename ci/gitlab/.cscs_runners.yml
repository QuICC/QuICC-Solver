.daint_runner:
  extends: .container-runner-daint
  variables:
    PULL_IMAGE: 'YES'
    PULL_ON_HOST_MACHINE: 'NO'
    CSCS_REGISTRY_LOGIN: 'YES'
    USE_MPI: 'YES'
    SLURM_NNODES: 1
    SLURM_NTASKS_PER_NODE: 1
    SLURM_TIMELIMIT: '01:20:00'

.daint-mc_runner:
  extends: .daint_runner
  variables:
    SLURM_CONSTRAINT: 'mc'
    SLURM_CPUS_PER_TASK: 72

.daint-gpu_runner:
  extends: .daint_runner
  variables:
    SLURM_CONSTRAINT: 'gpu'
    SLURM_CPUS_PER_TASK: 24

.alps-a100_runner:
  extends: .container-runner-clariden-a100
  variables:
    PULL_ON_HOST_MACHINE: 'NO'
    CSCS_REGISTRY_LOGIN: 'YES'
    USE_MPI: 'YES'
    SLURM_TIMELIMIT: '01:20:00'

.alps-gh200_runner:
  extends: .container-runner-daint-gh200
  variables:
    PULL_ON_HOST_MACHINE: 'NO'
    CSCS_REGISTRY_LOGIN: 'YES'
    USE_MPI: 'YES'
<<<<<<< HEAD
    SLURM_TIMELIMIT: '01:20:00'

.alps-mc_runner:
  extends: .container-runner-eiger-mc
=======
    SLURM_CPU_BIND: verbose
    OMP_DISPLAY_ENV: verbose
    SLURM_CPUS_PER_TASK: 72
    SLURM_NTASKS: 1
    SLURM_TIMELIMIT: '02:20:00'

.alps-mc_runner:
  extends: .container-runner-eiger-zen2
>>>>>>> f9cf169c
  variables:
    PULL_ON_HOST_MACHINE: 'NO'
    CSCS_REGISTRY_LOGIN: 'YES'
    USE_MPI: 'YES'
    SLURM_TIMELIMIT: '01:20:00'<|MERGE_RESOLUTION|>--- conflicted
+++ resolved
@@ -35,12 +35,6 @@
     PULL_ON_HOST_MACHINE: 'NO'
     CSCS_REGISTRY_LOGIN: 'YES'
     USE_MPI: 'YES'
-<<<<<<< HEAD
-    SLURM_TIMELIMIT: '01:20:00'
-
-.alps-mc_runner:
-  extends: .container-runner-eiger-mc
-=======
     SLURM_CPU_BIND: verbose
     OMP_DISPLAY_ENV: verbose
     SLURM_CPUS_PER_TASK: 72
@@ -49,7 +43,6 @@
 
 .alps-mc_runner:
   extends: .container-runner-eiger-zen2
->>>>>>> f9cf169c
   variables:
     PULL_ON_HOST_MACHINE: 'NO'
     CSCS_REGISTRY_LOGIN: 'YES'
