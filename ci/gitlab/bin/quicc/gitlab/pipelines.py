--- conflicted
+++ resolved
@@ -15,11 +15,7 @@
 backend2nodeSize = {
     "daint-mc": 72,
     "daint-gpu": 24,
-<<<<<<< HEAD
     "alps-a100": 64,
-=======
-    "alps-a100": 64
->>>>>>> f9cf169c
     "alps-gh200": 288
 }
 
@@ -138,8 +134,6 @@
                     [
                         '.test-lib-mpi',
                         '.'+self.backend+'_runner'
-<<<<<<< HEAD
-=======
                     ],
                 'image': self.path_image,
                 'variables':
@@ -182,7 +176,6 @@
                     [
                         '.test-petsc-lib-mpi',
                         '.'+self.backend
->>>>>>> f9cf169c
                     ],
                 'image': self.path_image,
                 'variables':
@@ -302,8 +295,6 @@
                         [
                             '.'+model,
                             '.'+self.backend+'_runner'
-<<<<<<< HEAD
-=======
                         ],
                     'image': self.path_image,
                     'variables':
@@ -342,7 +333,6 @@
                         [
                             '.'+model,
                             '.'+self.backend
->>>>>>> f9cf169c
                         ],
                     'image': self.path_image,
                     'variables':
