#
# Script to generate yml files for QuICC pipelines on CSCS CI
#
import os
from typing import NamedTuple
from quicc.gitlab.pipelines import config, base_pipeline, \
    libtest_pipeline, model_pipeline, model_pipeline_notiming, \
    model_perf_pipeline, libtime_sweep_pipeline

if __name__ == '__main__':
<<<<<<< HEAD
    # Base pipelines
    base_confs = [
        config('mp', 'daint-mc')
=======
    # Build only pipelines
    build_only_confs = [
        config('mpi-debug', 'daint-mc')
>>>>>>> 9ff96d5a
        ]
    for c in build_only_confs:
        pipe = base_pipeline(c)
        pipe.write()

    # Lib test pipelines
    libtest_confs = [
        config('mp', 'daint-mc')
        ]
    for c in libtest_confs:
        pipe = libtest_pipeline(c)
        pipe.write()


    # Model without timing pipelines
    model_notiming_confs = [
        config('serial', 'daint-mc')
        ]
    for c in model_notiming_confs:
        pipe = model_pipeline_notiming(c)
        pipe.write()

    # Model and Timing pipelines
    model_confs = [
        config('mpi', 'daint-mc'),
        config('kk', 'daint-mc'),
        config('kkgpu', 'daint-gpu'),
        config('kkgpu', 'alps-a100')
        ]
    for c in model_confs:
        pipe = model_pipeline(c)
        pipe.write()

    # Library perf pipelines
    lib_perf_confs = [
        config('mpi', 'daint-mc'),
        config('kkgpu', 'daint-gpu'),
        config('kkgpu', 'alps-a100')
    ]
    for c in lib_perf_confs:
        pipe = libtime_sweep_pipeline(c)
        pipe.write()

    # Model perf pipelines
    model_perf_confs = [
        config('mpi', 'daint-mc'),
    ]
    for c in model_perf_confs:
        pipe = model_perf_pipeline(c)
        pipe.write()<|MERGE_RESOLUTION|>--- conflicted
+++ resolved
@@ -8,15 +8,9 @@
     model_perf_pipeline, libtime_sweep_pipeline
 
 if __name__ == '__main__':
-<<<<<<< HEAD
-    # Base pipelines
-    base_confs = [
-        config('mp', 'daint-mc')
-=======
     # Build only pipelines
     build_only_confs = [
         config('mpi-debug', 'daint-mc')
->>>>>>> 9ff96d5a
         ]
     for c in build_only_confs:
         pipe = base_pipeline(c)
